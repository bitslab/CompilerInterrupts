--- conflicted
+++ resolved
@@ -1,3 +1,5 @@
+#define _GNU_SOURCE
+
 #include <pthread.h>
 #include <stdio.h>
 #include <stdlib.h>
@@ -15,24 +17,18 @@
 
 /* the handler should only be called in the CI-integrated binary */
 void interrupt_handler(long ic) {
-<<<<<<< HEAD
   /* This print should only appear in the CI integrated build */
-  static __thread long previous_ic=0;
+  static __thread long previous_ic = 0;
   char thread_name[32];
   pthread_getname_np(pthread_self(), thread_name, 32);
 
-  if(ic-previous_ic < 0) {
+  if (ic - previous_ic < 0) {
     printf("Interval cannot be negative. Something went wrong!\n");
     exit(1);
   }
 
-  printf("CI @ %s: last interval = %ld IR\n", thread_name, ic-previous_ic);
-  previous_ic=ic;
-=======
-  static __thread long previous_ic = 0;
-  printf("CI: last interval = %ld IR\n", ic - previous_ic);
+  printf("CI @ %s: last interval = %ld IR\n", thread_name, ic - previous_ic);
   previous_ic = ic;
->>>>>>> b696cab8
 }
 
 void pre_disable() {
@@ -94,14 +90,9 @@
   /* register the interrupt handler */
   register_ci(1000, 1000, interrupt_handler);
 
-<<<<<<< HEAD
-  pthread_t t1[MAX_THREADS-1];
-  pthread_t t2[MAX_THREADS-1];
-  char thread_name[32];
-=======
   pthread_t t1[MAX_THREADS - 1];
   pthread_t t2[MAX_THREADS - 1];
->>>>>>> b696cab8
+  char thread_name[32];
   int num_threads = MAX_THREADS;
   if (argc == 2) {
     num_threads = atoi(argv[1]);
@@ -114,27 +105,18 @@
   pthread_setname_np(pthread_self(), "main");
 
   printf("Starting %d increment threads\n", num_threads);
-<<<<<<< HEAD
-  for(int i=0; i<(num_threads-1); i++) {
-    pthread_create(&t1[i], NULL, (void* (*)(void*))increment, (void*)i);
+  for (int i = 0; i < (num_threads - 1); i++) {
+    pthread_create(&t1[i], NULL, increment, (void *)(uintptr_t)i);
+    // pthread_create(&t1[i], NULL, (void* (*)(void*))increment, (void*)i);
     sprintf(thread_name, "inc%d", i);
     pthread_setname_np(t1[i], thread_name);
   }
 
   printf("Starting %d decrement threads\n", num_threads);
-  for(int i=0; i<(num_threads-1); i++) {
-    pthread_create(&t2[i], NULL, (void* (*)(void*))decrement, (void*)i);
+  for (int i = 0; i < (num_threads - 1); i++) {
+    pthread_create(&t2[i], NULL, decrement, (void *)(uintptr_t)i);
     sprintf(thread_name, "dec%d", i);
     pthread_setname_np(t1[i], thread_name);
-=======
-  for (int i = 0; i < (num_threads - 1); i++) {
-    pthread_create(&t1[i], NULL, increment, (void *)(uintptr_t)i);
-  }
-
-  printf("Starting %d decrement threads\n", num_threads);
-  for (int i = 0; i < (num_threads - 1); i++) {
-    pthread_create(&t2[i], NULL, decrement, (void *)(uintptr_t)i);
->>>>>>> b696cab8
   }
 
   for (int i = 0; i < (num_threads - 1); i++) {
