#include "ci_lib.h"

#include <stdio.h>

void dummy(long);

#define LARGE_INTERVAL 100000
#define SMALL_INTERVAL 10000

/* intvActionHook is used by the CI pass */
__thread ci_handler intvActionHook = dummy;
__thread ci_handler app_handler = dummy;
__thread uint64_t ci_ir_interval = LARGE_INTERVAL;
__thread uint64_t ci_reset_ir_interval = LARGE_INTERVAL / 2;
__thread uint64_t ci_cycles_interval =
    SMALL_INTERVAL;  // reset value is small till CI is registered
__thread uint64_t ci_cycles_threshold = (0.9 * LARGE_INTERVAL);
__thread ci_margin_hook enableHook = NULL;
__thread ci_margin_hook disableHook = NULL;

void dummy(long instruction_count) {
  // printf("Dummy called with %ld!!!!!\n", instruction_count);
}

#ifdef __cplusplus
extern "C" {
#endif

/* for internal use by CI Pass */
__thread int LocalLC = 0;
__thread int lc_disabled_count = 0;

static void interrupt_handler(long ir) {
  intvActionHook = dummy;
  app_handler(ir);
  intvActionHook = interrupt_handler;
}

void register_ci(int ir_interval, int cycles_interval, ci_handler ci_func) {
  app_handler = ci_func;
  /* LocalLC should be reset before resetting ci_ir_interval. Initial
   * ci_ir_interval was a large value. Therefore the current counter should be
   * incremented by the same amount to trigger an interrupt that will reset its
   * next interval */
  LocalLC += ci_ir_interval;
  ci_ir_interval = ir_interval;
  ci_reset_ir_interval = ir_interval / 2;
  ci_cycles_interval = cycles_interval;
<<<<<<< HEAD
  ci_cycles_threshold = (0.9 * cycles_interval);
  printf(
      "Using IR interval: %llu, cycles interval: %llu, "
      "IR reset value: %llu, cycles threshold: %llu\n",
      ci_ir_interval, ci_cycles_interval, ci_reset_ir_interval, ci_cycles_threshold);
=======
  ci_cycles_threshold = (0.9*cycles_interval);
  //printf("Using IR interval: %ld, cycles interval: %ld, IR reset value: %ld, cycles threshold: %ld\n", ci_ir_interval, ci_cycles_interval, ci_reset_ir_interval, ci_cycles_threshold);
>>>>>>> af056da1
  intvActionHook = interrupt_handler;
}

void deregister() {
  ci_ir_interval = LARGE_INTERVAL;
  ci_reset_ir_interval = LARGE_INTERVAL / 2;
  ci_cycles_interval = LARGE_INTERVAL;
  ci_cycles_threshold = (0.9 * LARGE_INTERVAL);
  app_handler = dummy;
  intvActionHook = dummy;
}

void register_ci_disable_hook(ci_margin_hook ci_disable_hook) { disableHook = ci_disable_hook; }

void register_ci_enable_hook(ci_margin_hook ci_enable_hook) { enableHook = ci_enable_hook; }

void ci_disable() {
  intvActionHook = dummy;
  lc_disabled_count++;
  if (disableHook) disableHook();
}

void ci_enable() {
  if (lc_disabled_count > 0) lc_disabled_count--;
  if (enableHook) enableHook();
  if (lc_disabled_count == 0) intvActionHook = interrupt_handler;
}

void instr_disable() {}

void instr_enable() {}

#ifdef __cplusplus
}
#endif<|MERGE_RESOLUTION|>--- conflicted
+++ resolved
@@ -46,16 +46,8 @@
   ci_ir_interval = ir_interval;
   ci_reset_ir_interval = ir_interval / 2;
   ci_cycles_interval = cycles_interval;
-<<<<<<< HEAD
-  ci_cycles_threshold = (0.9 * cycles_interval);
-  printf(
-      "Using IR interval: %llu, cycles interval: %llu, "
-      "IR reset value: %llu, cycles threshold: %llu\n",
-      ci_ir_interval, ci_cycles_interval, ci_reset_ir_interval, ci_cycles_threshold);
-=======
   ci_cycles_threshold = (0.9*cycles_interval);
   //printf("Using IR interval: %ld, cycles interval: %ld, IR reset value: %ld, cycles threshold: %ld\n", ci_ir_interval, ci_cycles_interval, ci_reset_ir_interval, ci_cycles_threshold);
->>>>>>> af056da1
   intvActionHook = interrupt_handler;
 }
 
