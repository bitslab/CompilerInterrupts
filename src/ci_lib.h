--- conflicted
+++ resolved
@@ -17,16 +17,11 @@
 extern __thread int LocalLC;
 extern __thread int lc_disabled_count;
 
-<<<<<<< HEAD
-/* All the APIs are thread-specific i.e. they configure the thread they are
- * called on */
-=======
 
 /****************************************** 
  *        CI configuration API            *
  * All configurations are thread-specific *
  ******************************************/
->>>>>>> af056da1
 
 /* register interrupt handler */
 void register_ci(int, int, ci_handler);
